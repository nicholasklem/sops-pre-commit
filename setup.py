from setuptools import find_packages, setup

setup(
    name='sops-pre-commit',
    description='Check for unencrypted Kubernetes secrets in manifest files',
<<<<<<< HEAD
    url='https://github.com/nicholasklem/sops-pre-commit',
    version='2.2.0',
    author='Devin Buhl, nicholasklem',
=======
    url='https://github.com/onedr0p/sops-pre-commit',
    version='2.1.1',

    author='Devin Buhl',
    author_email='devin.kray@gmail.com',

>>>>>>> 14b7845e
    platforms='linux',
    classifiers=[
        'License :: OSI Approved :: MIT License',
        'Programming Language :: Python :: 3',
        'Programming Language :: Python :: 3.8',
        'Programming Language :: Python :: 3.9',
        'Programming Language :: Python :: 3.10',
        'Programming Language :: Python :: 3.11',
        'Programming Language :: Python :: Implementation :: CPython',
        'Programming Language :: Python :: Implementation :: PyPy',
    ],
    packages=find_packages('.'),
    install_requires=['pyyaml>=5.1'],
    entry_points={
        'console_scripts': [
            'forbid_secrets = hooks.forbid_secrets:main',
        ],
    },
)<|MERGE_RESOLUTION|>--- conflicted
+++ resolved
@@ -3,18 +3,10 @@
 setup(
     name='sops-pre-commit',
     description='Check for unencrypted Kubernetes secrets in manifest files',
-<<<<<<< HEAD
     url='https://github.com/nicholasklem/sops-pre-commit',
     version='2.2.0',
     author='Devin Buhl, nicholasklem',
-=======
-    url='https://github.com/onedr0p/sops-pre-commit',
-    version='2.1.1',
 
-    author='Devin Buhl',
-    author_email='devin.kray@gmail.com',
-
->>>>>>> 14b7845e
     platforms='linux',
     classifiers=[
         'License :: OSI Approved :: MIT License',
